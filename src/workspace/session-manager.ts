import { join } from "std/path/mod.ts";
import { ensureDir } from "std/fs/mod.ts";
<<<<<<< HEAD
import { err, ok, Result } from "neverthrow";
import type { WorkspaceError } from "./types.ts";
=======
import { validateSessionLogSafe } from "./schemas/session-schema.ts";
import type { SessionLog } from "./schemas/session-schema.ts";
>>>>>>> f82bdd40

export type { SessionLog } from "./schemas/session-schema.ts";

export class SessionManager {
  private readonly sessionsDir: string;

  constructor(baseDir: string) {
    this.sessionsDir = join(baseDir, "sessions");
  }

  async initialize(): Promise<Result<void, WorkspaceError>> {
    try {
      await ensureDir(this.sessionsDir);
      return ok(undefined);
    } catch (error) {
      return err({
        type: "SESSION_INITIALIZATION_FAILED",
        error: `SessionManagerの初期化に失敗しました: ${error}`,
      });
    }
  }

  private getRepositorySessionDirPath(repositoryFullName: string): string {
    return join(this.sessionsDir, repositoryFullName);
  }

  private getRawSessionFilePath(
    repositoryFullName: string,
    timestamp: string,
    sessionId: string,
  ): string {
    return join(
      this.getRepositorySessionDirPath(repositoryFullName),
      `${timestamp}_${sessionId}.jsonl`,
    );
  }

  async saveRawSessionJsonl(
    repositoryFullName: string,
    sessionId: string,
    rawJsonlContent: string,
  ): Promise<Result<void, WorkspaceError>> {
    try {
      const repositorySessionDir = this.getRepositorySessionDirPath(
        repositoryFullName,
      );
      await ensureDir(repositorySessionDir);

      // 既存のファイルを探す
      let existingFilePath: string | null = null;
      try {
        for await (const entry of Deno.readDir(repositorySessionDir)) {
          if (entry.isFile && entry.name.endsWith(`_${sessionId}.jsonl`)) {
            existingFilePath = join(repositorySessionDir, entry.name);
            break;
          }
        }
      } catch (error) {
        if (!(error instanceof Deno.errors.NotFound)) {
          throw error;
        }
      }

      let filePath: string;
      if (existingFilePath) {
        // 既存ファイルに追記
        filePath = existingFilePath;
        await Deno.writeTextFile(filePath, `\n${rawJsonlContent}`, {
          append: true,
        });
      } else {
        // 新規ファイル作成
        const timestamp = new Date().toISOString().replace(/[:.]/g, "-");
        filePath = this.getRawSessionFilePath(
          repositoryFullName,
          timestamp,
          sessionId,
        );
        await Deno.writeTextFile(filePath, rawJsonlContent);
      }
      return ok(undefined);
    } catch (error) {
      return err({
        type: "SESSION_SAVE_FAILED",
        repositoryFullName,
        sessionId,
        error: `セッションログの保存に失敗しました: ${error}`,
      });
    }
  }

  async loadSessionLogs(
    repositoryFullName: string,
    sessionId: string,
  ): Promise<Result<SessionLog[], WorkspaceError>> {
    const repositorySessionDir = this.getRepositorySessionDirPath(
      repositoryFullName,
    );

    try {
      // セッションIDを含むファイルを探す
      let sessionFilePath: string | null = null;
      for await (const entry of Deno.readDir(repositorySessionDir)) {
        if (entry.isFile && entry.name.endsWith(`_${sessionId}.jsonl`)) {
          sessionFilePath = join(repositorySessionDir, entry.name);
          break;
        }
      }

      if (!sessionFilePath) {
        return ok([]);
      }

      const content = await Deno.readTextFile(sessionFilePath);
      const lines = content.trim().split("\n").filter((line) =>
        line.length > 0
      );

<<<<<<< HEAD
      return ok(lines.map((line) => JSON.parse(line) as SessionLog));
=======
      const logs: SessionLog[] = [];
      for (const line of lines) {
        try {
          const result = validateSessionLogSafe(JSON.parse(line));
          if (result.success) {
            logs.push(result.data);
          } else {
            console.error(`Invalid session log entry:`, result.error);
          }
        } catch (parseError) {
          console.error(`Failed to parse session log line:`, parseError);
        }
      }
      return logs;
>>>>>>> f82bdd40
    } catch (error) {
      if (error instanceof Deno.errors.NotFound) {
        return ok([]);
      }
      return err({
        type: "SESSION_LOAD_FAILED",
        repositoryFullName,
        sessionId,
        error: `セッションログの読み込みに失敗しました: ${error}`,
      });
    }
  }

  async getSessionIds(
    repositoryFullName: string,
  ): Promise<Result<string[], WorkspaceError>> {
    const repositorySessionDir = this.getRepositorySessionDirPath(
      repositoryFullName,
    );

    try {
      const sessionIds = new Set<string>();

      for await (const entry of Deno.readDir(repositorySessionDir)) {
        if (entry.isFile && entry.name.endsWith(".jsonl")) {
          // ファイル名から sessionId を抽出 (timestamp_sessionId.jsonl)
          const match = entry.name.match(/_([^_]+)\.jsonl$/);
          if (match) {
            sessionIds.add(match[1]);
          }
        }
      }

      return ok(Array.from(sessionIds).sort());
    } catch (error) {
      if (error instanceof Deno.errors.NotFound) {
        return ok([]);
      }
      return err({
        type: "SESSION_LIST_FAILED",
        repositoryFullName,
        error: `セッションID一覧の取得に失敗しました: ${error}`,
      });
    }
  }

  async deleteSessionLogs(
    repositoryFullName: string,
    sessionId: string,
  ): Promise<Result<void, WorkspaceError>> {
    const repositorySessionDir = this.getRepositorySessionDirPath(
      repositoryFullName,
    );

    try {
      for await (const entry of Deno.readDir(repositorySessionDir)) {
        if (entry.isFile && entry.name.endsWith(`_${sessionId}.jsonl`)) {
          const filePath = join(repositorySessionDir, entry.name);
          await Deno.remove(filePath);
          break;
        }
      }
      return ok(undefined);
    } catch (error) {
      if (error instanceof Deno.errors.NotFound) {
        return ok(undefined);
      }
      return err({
        type: "SESSION_DELETE_FAILED",
        repositoryFullName,
        sessionId,
        error: `セッションログの削除に失敗しました: ${error}`,
      });
    }
  }
}<|MERGE_RESOLUTION|>--- conflicted
+++ resolved
@@ -1,12 +1,9 @@
 import { join } from "std/path/mod.ts";
 import { ensureDir } from "std/fs/mod.ts";
-<<<<<<< HEAD
 import { err, ok, Result } from "neverthrow";
 import type { WorkspaceError } from "./types.ts";
-=======
 import { validateSessionLogSafe } from "./schemas/session-schema.ts";
 import type { SessionLog } from "./schemas/session-schema.ts";
->>>>>>> f82bdd40
 
 export type { SessionLog } from "./schemas/session-schema.ts";
 
@@ -125,9 +122,6 @@
         line.length > 0
       );
 
-<<<<<<< HEAD
-      return ok(lines.map((line) => JSON.parse(line) as SessionLog));
-=======
       const logs: SessionLog[] = [];
       for (const line of lines) {
         try {
@@ -141,8 +135,7 @@
           console.error(`Failed to parse session log line:`, parseError);
         }
       }
-      return logs;
->>>>>>> f82bdd40
+      return ok(logs);
     } catch (error) {
       if (error instanceof Deno.errors.NotFound) {
         return ok([]);
