import {
  AutocompleteInteraction,
  ButtonInteraction,
  ChannelType,
  ChatInputCommandInteraction,
  Client,
  Events,
  GatewayIntentBits,
  Message,
  Partials,
  REST,
  Routes,
  SlashCommandBuilder,
  TextChannel,
  ThreadChannel,
} from "discord.js";
import { Admin } from "./admin.ts";
import { Worker } from "./worker.ts";
import { getEnv } from "./env.ts";
import { ensureRepository, parseRepository } from "./git-utils.ts";
import { createDevcontainerProgressHandler } from "./utils/devcontainer-progress.ts";
import { RepositoryPatInfo, WorkspaceManager } from "./workspace.ts";
import {
  checkSystemRequirements,
  formatSystemCheckResults,
} from "./system-check.ts";
import { performGitUpdate } from "./git-update.ts";
import { generateThreadName, summarizeWithGemini } from "./gemini.ts";

// システム要件チェック
console.log("システム要件をチェックしています...");
const systemCheck = await checkSystemRequirements();
const checkResults = formatSystemCheckResults(
  systemCheck.results,
  systemCheck.missingRequired,
);
console.log(checkResults);

if (!systemCheck.success) {
  console.error(
    "\n❌ 必須コマンドが不足しているため、アプリケーションを終了します。",
  );
  Deno.exit(1);
}

console.log("\n✅ システム要件チェック完了\n");

const env = getEnv();
const workspaceManager = new WorkspaceManager(env.WORK_BASE_DIR);
await workspaceManager.initialize();
// Admin状態を読み込む
const adminState = await workspaceManager.loadAdminState();
const admin = Admin.fromState(
  adminState,
  workspaceManager,
  env.VERBOSE,
  env.CLAUDE_APPEND_SYSTEM_PROMPT,
  env.PLAMO_TRANSLATOR_URL,
);

if (env.VERBOSE) {
  console.log("🔍 VERBOSEモードが有効です - 詳細ログが出力されます");
}

// Discord Clientの初期化
const client = new Client({
  intents: [
    GatewayIntentBits.Guilds,
    GatewayIntentBits.GuildMessages,
    GatewayIntentBits.MessageContent,
    GatewayIntentBits.GuildMessageReactions,
  ],
  partials: [Partials.Message, Partials.Channel, Partials.Reaction],
});

// スレッドクローズコールバックを設定
admin.setThreadCloseCallback(async (threadId: string) => {
  try {
    const thread = await client.channels.fetch(threadId);
    if (thread && thread.isThread()) {
      await thread.setArchived(true);
      console.log(`スレッド ${threadId} をアーカイブしました`);
    }
  } catch (error) {
    console.error(`スレッド ${threadId} のアーカイブに失敗:`, error);
  }
});

// スラッシュコマンドの定義
const commands = [
  new SlashCommandBuilder()
    .setName("start")
    .setDescription("新しいチャットスレッドを開始します")
    .addStringOption((option) =>
      option.setName("repository")
        .setDescription("対象のGitHubリポジトリ（例: owner/repo）")
        .setRequired(true)
        .setAutocomplete(true)
    )
    .toJSON(),
  new SlashCommandBuilder()
    .setName("update")
    .setDescription("Discord Botのコードを最新版に更新します")
    .toJSON(),
  new SlashCommandBuilder()
    .setName("set-pat")
    .setDescription("リポジトリ用のGitHub Fine-Grained PATを設定します")
    .addStringOption((option) =>
      option.setName("repository")
        .setDescription("対象のGitHubリポジトリ（例: owner/repo）")
        .setRequired(true)
        .setAutocomplete(true)
    )
    .addStringOption((option) =>
      option.setName("token")
        .setDescription("GitHub Fine-Grained PAT")
        .setRequired(true)
    )
    .addStringOption((option) =>
      option.setName("description")
        .setDescription("トークンの説明（省略可）")
        .setRequired(false)
    )
    .toJSON(),
  new SlashCommandBuilder()
    .setName("list-pats")
    .setDescription("登録済みのGitHub PATの一覧を表示します")
    .toJSON(),
  new SlashCommandBuilder()
    .setName("delete-pat")
    .setDescription("登録済みのGitHub PATを削除します")
    .addStringOption((option) =>
      option.setName("repository")
        .setDescription("対象のGitHubリポジトリ（例: owner/repo）")
        .setRequired(true)
        .setAutocomplete(true)
    )
    .toJSON(),
];

// Bot起動時の処理
client.once(Events.ClientReady, async (readyClient) => {
  console.log(`ログイン完了: ${readyClient.user.tag}`);

  // 自動再開コールバックを設定
  admin.setAutoResumeCallback(async (threadId: string, message: string) => {
    try {
      const channel = await readyClient.channels.fetch(threadId);
      if (channel && channel.isTextBased() && "send" in channel) {
        // スレッドから最新のメッセージを取得（リアクション用）
        const messages = await channel.messages.fetch({ limit: 10 });
        const userMessages = messages.filter((msg) => !msg.author.bot);
        const lastUserMessage = userMessages.first();

        // 進捗コールバック
        const onProgress = async (content: string) => {
          try {
            await channel.send({
              content: content,
              flags: 4096, // SUPPRESS_NOTIFICATIONS flag
            });
          } catch (sendError) {
            console.error("自動再開メッセージ送信エラー:", sendError);
          }
        };

        // リアクションコールバック
        const onReaction = async (emoji: string) => {
          if (lastUserMessage) {
            try {
              await lastUserMessage.react(emoji);
            } catch (error) {
              console.error("自動再開リアクション追加エラー:", error);
            }
          }
        };

        const replyResult = await admin.routeMessage(
          threadId,
          message,
          onProgress,
          onReaction,
        );

        if (replyResult.isErr()) {
          console.error("自動再開メッセージ処理エラー:", replyResult.error);
          return;
        }

        const reply = replyResult.value;

        if (typeof reply === "string") {
          await (channel as TextChannel).send(reply);
        } else {
          await (channel as TextChannel).send({
            content: reply.content,
            components: reply.components,
          });
        }
      }
    } catch (error) {
      console.error("自動再開メッセージ送信エラー:", error);
    }
  });

  // スレッドクローズコールバックを設定
  admin.setThreadCloseCallback(async (threadId: string) => {
    try {
      const channel = await readyClient.channels.fetch(threadId);
      if (channel && channel.type === ChannelType.PublicThread) {
        await (channel as ThreadChannel).setArchived(true);
        console.log(`スレッドをアーカイブしました: ${threadId}`);
      }
    } catch (error) {
      console.error(`スレッドのアーカイブに失敗しました (${threadId}):`, error);
    }
  });

  // アクティブなスレッドを復旧
  console.log("アクティブなスレッドを復旧しています...");
  const restoreResult = await admin.restoreActiveThreads();
  if (restoreResult.isOk()) {
    console.log("スレッドの復旧が完了しました。");
  } else {
    console.error("スレッドの復旧でエラーが発生しました:", restoreResult.error);
  }

  // スラッシュコマンドを登録
  const rest = new REST({ version: "10" }).setToken(env.DISCORD_TOKEN);

  try {
    console.log("スラッシュコマンドの登録を開始します...");

    await rest.put(
      Routes.applicationCommands(readyClient.user.id),
      { body: commands },
    );

    console.log("スラッシュコマンドの登録が完了しました！");
  } catch (error) {
    console.error("スラッシュコマンドの登録に失敗しました:", error);
  }
});

// インタラクションの処理
client.on(Events.InteractionCreate, async (interaction) => {
  if (interaction.isChatInputCommand()) {
    await handleSlashCommand(interaction);
  } else if (interaction.isButton()) {
    await handleButtonInteraction(interaction);
  } else if (interaction.isAutocomplete()) {
    await handleAutocomplete(interaction);
  }
});

async function handleButtonInteraction(interaction: ButtonInteraction) {
  try {
    const threadId = interaction.channel?.id;
    if (!threadId) {
      await interaction.reply("スレッドIDが取得できませんでした。");
      return;
    }

    await interaction.deferReply();

    const resultOrError = await admin.handleButtonInteraction(
      threadId,
      interaction.customId,
    );

    if (resultOrError.isErr()) {
      await interaction.editReply(`エラー: ${resultOrError.error.type}`);
      return;
    }

    const result = resultOrError.value;

    // devcontainerの起動処理を特別扱い
    if (result === "devcontainer_start_with_progress") {
      // 初期メッセージを送信してメッセージIDを保持
      let progressMessage: Message | undefined;
      if (interaction.channel && "send" in interaction.channel) {
        progressMessage = await interaction.channel.send({
          content: "🐳 devcontainerを起動しています...",
          // @ts-ignore - Discord.js v14では flags: 4096 が正しいが型定義が不完全
          flags: 4096, // SUPPRESS_NOTIFICATIONS flag
        });
      }

      await interaction.editReply(
        "devcontainerの起動を開始しました。進捗は下のメッセージで確認できます。",
      );

      // 共通の進捗ハンドラーを作成
      const progressHandler = createDevcontainerProgressHandler(
        interaction,
        progressMessage,
        {
          initialMessage: "🐳 devcontainerを起動しています...",
          progressPrefix: "🐳 **devcontainer起動中...**",
          successMessage:
            "✅ **devcontainer起動完了！**\n\n準備完了です！何かご質問をどうぞ。",
          failurePrefix: "❌ **devcontainer起動失敗**\n\n",
        },
      );

      try {
        // devcontainerを起動
        const startResult = await admin.startDevcontainerForWorker(
          threadId,
          progressHandler.onProgress,
        );

        const workerResult = admin.getWorker(threadId);

        if (startResult.success) {
          // 成功時の処理
          await progressHandler.onSuccess([]);

          // 成功メッセージに追加情報を付与
          if (progressMessage && startResult.message) {
            try {
              const currentContent = progressMessage.content;
              await progressMessage.edit({
                content: currentContent.replace(
                  "準備完了です！何かご質問をどうぞ。",
                  `${startResult.message}\n\n準備完了です！何かご質問をどうぞ。`,
                ),
              });
            } catch (editError) {
              console.error("追加情報編集エラー:", editError);
            }
          }

          // ユーザーにメンション付きで通知
          if (interaction.channel && "send" in interaction.channel) {
            await interaction.channel.send(
              `<@${interaction.user.id}> devcontainerの準備が完了しました！`,
            );
          }
        } else {
          if (workerResult.isOk()) {
            workerResult.value.setUseDevcontainer(false);
          }

          // 失敗時の処理
          await progressHandler.onFailure(
            `${startResult.message}\n\n通常環境でClaude実行を継続します。`,
            [],
          );

          // ユーザーにメンション付きで通知
          if (interaction.channel && "send" in interaction.channel) {
            await interaction.channel.send(
              `<@${interaction.user.id}> devcontainerの起動に失敗しました。通常環境でClaude実行を継続します。`,
            );
          }
        }
      } catch (error) {
        progressHandler.cleanup();
        throw error;
      }
    } else if (result === "fallback_devcontainer_start_with_progress") {
      // fallback devcontainerの起動処理
      await interaction.editReply(
        "📦 fallback devcontainerを起動しています...",
      );

      // 共通の進捗ハンドラーを作成
      const progressHandler = createDevcontainerProgressHandler(
        interaction,
        undefined, // fallbackはeditReplyを使用するのでprogressMessageは不要
        {
          initialMessage: "📦 fallback devcontainerを起動しています...",
          progressPrefix: "📦 fallback devcontainerを起動しています...",
          successMessage:
            "✅ fallback devcontainerが正常に起動しました！\n\n準備完了です！何かご質問をどうぞ。",
          failurePrefix:
            "❌ fallback devcontainerの起動に失敗しました。\n\nエラー: ",
          showFirstTimeWarning: true,
        },
      );

      try {
        // fallback devcontainerを起動
        const startResult = await admin.startFallbackDevcontainerForWorker(
          threadId,
          progressHandler.onProgress,
        );

        if (startResult.success) {
<<<<<<< HEAD
          // fallback devcontainer起動成功後、WorkerにDevcontainerClaudeExecutorへの切り替えを指示
          const worker = admin.getWorker(threadId);
          if (worker) {
            // WorkerのdevcontainerConfigを更新してDevcontainerClaudeExecutorに切り替える
            await (worker as unknown as Worker)
              .updateClaudeExecutorForDevcontainer();
          }

          const finalLogs = logs.slice(-10).join("\n");
          await interaction.editReply({
            content:
              `✅ fallback devcontainerが正常に起動しました！\n\n**最終ログ:**\n\`\`\`\n${finalLogs}\n\`\`\`\n\n準備完了です！何かご質問をどうぞ。`,
          });
=======
          // 成功時の処理
          await progressHandler.onSuccess([]);
>>>>>>> 70969ca8

          // ユーザーにメンション付きで通知
          if (interaction.channel && "send" in interaction.channel) {
            await interaction.channel.send(
              `<@${interaction.user.id}> fallback devcontainerの起動が完了しました！Claude実行環境が準備完了です。`,
            );
          }
        } else {
          // 失敗時の処理
          await progressHandler.onFailure(
            startResult.message || "不明なエラー",
            [],
          );

          // ユーザーにメンション付きで通知
          if (interaction.channel && "send" in interaction.channel) {
            await interaction.channel.send(
              `<@${interaction.user.id}> fallback devcontainerの起動に失敗しました。通常環境でClaude実行を継続します。`,
            );
          }
        }
      } catch (error) {
        progressHandler.cleanup();
        console.error("fallback devcontainer起動エラー:", error);
        await interaction.editReply({
          content: `❌ fallback devcontainerの起動中にエラーが発生しました: ${
            (error as Error).message
          }`,
        });
      }
    } else {
      await interaction.editReply(result);
    }
  } catch (error) {
    console.error("ボタンインタラクションエラー:", error);
    try {
      await interaction.editReply("エラーが発生しました。");
    } catch {
      await interaction.reply("エラーが発生しました。");
    }
  }
}

async function handleAutocomplete(interaction: AutocompleteInteraction) {
  try {
    const supportedCommands = ["start", "set-pat", "delete-pat"];
    if (supportedCommands.includes(interaction.commandName)) {
      const focusedOption = interaction.options.getFocused(true);

      if (focusedOption.name === "repository") {
        const localRepositories = await workspaceManager.getLocalRepositories();
        const input = focusedOption.value.toLowerCase();

        // 入力文字列でフィルタリング
        const filtered = localRepositories.filter((repo) =>
          repo.toLowerCase().includes(input)
        );

        // Discord.jsの制限により最大25件まで
        const choices = filtered.slice(0, 25).map((repo) => ({
          name: repo,
          value: repo,
        }));

        await interaction.respond(choices);
      }
    }
  } catch (error) {
    console.error("オートコンプリートエラー:", error);
    // エラー時は空の選択肢を返す
    await interaction.respond([]);
  }
}

async function handleSlashCommand(interaction: ChatInputCommandInteraction) {
  if (!interaction.isChatInputCommand()) return;

  const { commandName } = interaction;

  if (commandName === "set-pat") {
    try {
      await interaction.deferReply({ ephemeral: true });

      const repositorySpec = interaction.options.getString("repository", true);
      const token = interaction.options.getString("token", true);
      const description = interaction.options.getString("description");

      // リポジトリ名をパース
      let repository;
      try {
        repository = parseRepository(repositorySpec);
      } catch (error) {
        await interaction.editReply(`エラー: ${(error as Error).message}`);
        return;
      }

      // PAT情報を保存
      const patInfo: RepositoryPatInfo = {
        repositoryFullName: repository.fullName,
        token,
        createdAt: new Date().toISOString(),
        updatedAt: new Date().toISOString(),
        description: description || undefined,
      };

      await workspaceManager.saveRepositoryPat(patInfo);

      await interaction.editReply(
        `✅ ${repository.fullName}のGitHub PATを設定しました。${
          description ? `\n説明: ${description}` : ""
        }\n\n今後このリポジトリでdevcontainerを使用する際に、このPATが自動的に環境変数として設定されます。`,
      );
    } catch (error) {
      console.error("PAT設定エラー:", error);
      await interaction.editReply("エラーが発生しました。");
    }
  } else if (commandName === "list-pats") {
    try {
      await interaction.deferReply({ ephemeral: true });

      const pats = await workspaceManager.listRepositoryPats();

      if (pats.length === 0) {
        await interaction.editReply("登録済みのGitHub PATはありません。");
        return;
      }

      const patList = pats
        .map((pat) => {
          const maskedToken = `${pat.token.substring(0, 7)}...${
            pat.token.substring(pat.token.length - 4)
          }`;
          return `• **${pat.repositoryFullName}**\n  トークン: \`${maskedToken}\`${
            pat.description ? `\n  説明: ${pat.description}` : ""
          }\n  登録日: ${new Date(pat.createdAt).toLocaleString("ja-JP")}`;
        })
        .join("\n\n");

      await interaction.editReply(
        `📋 **登録済みのGitHub PAT一覧**\n\n${patList}`,
      );
    } catch (error) {
      console.error("PAT一覧取得エラー:", error);
      await interaction.editReply("エラーが発生しました。");
    }
  } else if (commandName === "delete-pat") {
    try {
      await interaction.deferReply({ ephemeral: true });

      const repositorySpec = interaction.options.getString("repository", true);

      // リポジトリ名をパース
      let repository;
      try {
        repository = parseRepository(repositorySpec);
      } catch (error) {
        await interaction.editReply(`エラー: ${(error as Error).message}`);
        return;
      }

      await workspaceManager.deleteRepositoryPat(repository.fullName);

      await interaction.editReply(
        `✅ ${repository.fullName}のGitHub PATを削除しました。`,
      );
    } catch (error) {
      console.error("PAT削除エラー:", error);
      await interaction.editReply("エラーが発生しました。");
    }
  } else if (commandName === "update") {
    try {
      await interaction.deferReply();

      // Git操作を実行
      const updateResult = await performGitUpdate();

      if (updateResult.success) {
        await interaction.editReply(
          `✅ 更新が完了しました！\n\n${updateResult.message}\n\n⚠️ Botを再起動してください。HMRが有効な場合は自動的に反映されます。`,
        );
      } else {
        await interaction.editReply(
          `❌ 更新に失敗しました。\n\n${updateResult.message}`,
        );
      }
    } catch (error) {
      console.error("更新コマンドエラー:", error);
      await interaction.editReply("エラーが発生しました。");
    }
  } else if (commandName === "start") {
    try {
      if (!interaction.channel || !("threads" in interaction.channel)) {
        await interaction.reply("このチャンネルではスレッドを作成できません。");
        return;
      }

      // リポジトリ引数を取得
      const repositorySpec = interaction.options.getString("repository", true);

      // リポジトリ名をパース
      let repository;
      try {
        repository = parseRepository(repositorySpec);
      } catch (error) {
        await interaction.reply(`エラー: ${(error as Error).message}`);
        return;
      }

      // インタラクションを遅延レスポンスで処理（clone処理が時間がかかる可能性があるため）
      await interaction.deferReply();

      // リポジトリをclone/更新
      let repositoryResult;
      try {
        repositoryResult = await ensureRepository(repository, workspaceManager);
      } catch (error) {
        await interaction.editReply(
          `リポジトリの取得に失敗しました: ${(error as Error).message}`,
        );
        return;
      }

      // スレッドを作成
      const thread = await interaction.channel.threads.create({
        name: `${repository.fullName}-${Date.now()}`,
        autoArchiveDuration: 60,
        reason: `${repository.fullName}のチャットセッション`,
      });

      if (!thread) {
        await interaction.editReply("スレッドの作成に失敗しました。");
        return;
      }

      // Workerを作成してリポジトリ情報を設定
      const workerResult = await admin.createWorker(thread.id);
      if (workerResult.isErr()) {
        await interaction.editReply(`エラー: ${workerResult.error.type}`);
        return;
      }
      const worker = workerResult.value;
      await worker.setRepository(repository, repositoryResult.path);

      // 更新状況に応じたメッセージを作成
      let statusMessage = repositoryResult.wasUpdated
        ? `${repository.fullName}の既存リポジトリをデフォルトブランチの最新に更新しました。`
        : `${repository.fullName}を新規取得しました。`;

      // メタデータがある場合は追加情報を表示
      if (repositoryResult.metadata) {
        const metadata = repositoryResult.metadata;
        const repoInfo = [
          metadata.description ? `説明: ${metadata.description}` : "",
          metadata.language ? `言語: ${metadata.language}` : "",
          `デフォルトブランチ: ${metadata.defaultBranch}`,
          metadata.isPrivate
            ? "🔒 プライベートリポジトリ"
            : "🌐 パブリックリポジトリ",
        ].filter(Boolean).join(" | ");

        statusMessage += `\n📋 ${repoInfo}`;
      }

      await interaction.editReply(
        `${statusMessage}\nチャットスレッドを作成しました: ${thread.toString()}`,
      );

      // devcontainer.jsonの存在確認と設定
      const devcontainerInfo = await admin.checkAndSetupDevcontainer(
        thread.id,
        repositoryResult.path,
      );

      // 初期メッセージを終了ボタン付きで送信
      const initialMessage = admin.createInitialMessage(thread.id);
      const greeting =
        `こんにちは！私は${worker.getName()}です。${repository.fullName}について何か質問はありますか？\n\n`;

      let devcontainerMessage = "";
      if (devcontainerInfo.warning) {
        devcontainerMessage += `${devcontainerInfo.warning}\n\n`;
      }
      devcontainerMessage += devcontainerInfo.message;

      // devcontainerの設定ボタンがある場合はそれを使用、ない場合は終了ボタンのみ
      const components = devcontainerInfo.components ||
        initialMessage.components;

      await thread.send({
        content:
          `${greeting}${devcontainerMessage}\n\n${initialMessage.content}`,
        components: components,
      });
    } catch (error) {
      console.error("スレッド作成エラー:", error);
      try {
        await interaction.editReply("エラーが発生しました。");
      } catch {
        await interaction.reply("エラーが発生しました。");
      }
    }
  }
}

// スレッドアーカイブイベントの処理
client.on(Events.ThreadUpdate, async (oldThread, newThread) => {
  // アーカイブ状態が変更された場合のみ処理
  if (!oldThread.archived && newThread.archived) {
    console.log(`スレッド ${newThread.id} がアーカイブされました`);

    try {
      // Workerの終了処理
      const terminateResult = await admin.terminateThread(newThread.id);
      if (terminateResult.isOk()) {
        console.log(
          `スレッド ${newThread.id} のWorkerとworktreeを削除しました`,
        );
      } else {
        console.error(
          `スレッド ${newThread.id} の終了処理でエラー:`,
          terminateResult.error,
        );
      }
    } catch (error) {
      console.error(`スレッド ${newThread.id} の終了処理でエラー:`, error);
    }
  }
});

// メッセージの処理
client.on(Events.MessageCreate, async (message) => {
  // Bot自身のメッセージは無視
  if (message.author.bot) return;

  // スレッド内のメッセージのみ処理
  if (!message.channel.isThread()) return;

  const threadId = message.channel.id;
  const thread = message.channel as ThreadChannel;

  // GEMINI_API_KEYが設定されていて、スレッド名が一時的なものの場合、最初のメッセージで名前を更新（非同期）
  if (env.GEMINI_API_KEY && thread.name.match(/^[\w-]+\/[\w-]+-\d+$/)) {
    console.log(
      `[ThreadRename] 開始: スレッドID=${threadId}, 現在の名前="${thread.name}"`,
    );

    // スレッド名生成を非同期で実行（メッセージ処理をブロックしない）
    (async () => {
      try {
        // スレッド情報を取得
        console.log(`[ThreadRename] スレッド情報を取得中...`);
        const threadInfo = await workspaceManager.loadThreadInfo(threadId);

        if (!threadInfo) {
          console.log(
            `[ThreadRename] スレッド情報が見つかりません: threadId=${threadId}`,
          );
          // スレッド情報がなくても続行（リポジトリ名なしで要約のみ使用）
        } else if (threadInfo.repositoryFullName) {
          console.log(
            `[ThreadRename] リポジトリ名: ${threadInfo.repositoryFullName}`,
          );
        } else {
          console.log(
            `[ThreadRename] リポジトリ名が設定されていません。要約のみでスレッド名を生成します`,
          );
        }

        // Gemini APIで要約
        console.log(
          `[ThreadRename] Gemini APIで要約を生成中... メッセージ長=${message.content.length}`,
        );
        const summarizeResult = await summarizeWithGemini(
          env.GEMINI_API_KEY!, // 既にif文でチェック済み
          message.content,
          30, // 最大30文字
        );

        if (!summarizeResult.success) {
          console.log(
            `[ThreadRename] Gemini API失敗: ${JSON.stringify(summarizeResult)}`,
          );
          return;
        }

        if (!summarizeResult.summary) {
          console.log(`[ThreadRename] 要約が空です`);
          return;
        }

        console.log(
          `[ThreadRename] 要約生成成功: "${summarizeResult.summary}"`,
        );

        // スレッド名を生成
        const newThreadName = generateThreadName(
          summarizeResult.summary,
          threadInfo?.repositoryFullName ?? undefined,
        );

        console.log(`[ThreadRename] 新しいスレッド名: "${newThreadName}"`);

        // スレッド名を更新
        console.log(`[ThreadRename] Discord APIでスレッド名を更新中...`);
        await thread.setName(newThreadName);

        console.log(
          `[ThreadRename] 成功: "${thread.name}" -> "${newThreadName}"`,
        );
      } catch (error) {
        console.error("[ThreadRename] エラー:", error);
        console.error("[ThreadRename] エラースタック:", (error as Error).stack);
        // エラーが発生してもメッセージ処理には影響しない
      }
    })(); // 即時実行してawaitしない
  }

  // /configコマンドの処理
  if (message.content.startsWith("/config devcontainer ")) {
    const parts = message.content.split(" ");
    if (parts.length >= 3) {
      const setting = parts[2].toLowerCase();
      const workerResult = admin.getWorker(threadId);

      if (workerResult.isErr()) {
        await message.channel.send(
          "このスレッドはアクティブではありません。/start コマンドで新しいスレッドを開始してください。",
        );
        return;
      }

      const worker = workerResult.value;

      if (setting === "on") {
        (worker as unknown as Worker).setUseDevcontainer(true);
        await message.channel.send(
          `<@${message.author.id}> devcontainer環境での実行を設定しました。\n\n準備完了です！何かご質問をどうぞ。`,
        );
      } else if (setting === "off") {
        (worker as unknown as Worker).setUseDevcontainer(false);
        await message.channel.send(
          `<@${message.author.id}> ホスト環境での実行を設定しました。\n\n準備完了です！何かご質問をどうぞ。`,
        );
      } else {
        await message.channel.send(
          `<@${message.author.id}> 不正な設定値です。'/config devcontainer on' または '/config devcontainer off' を使用してください。`,
        );
      }
      return;
    }
  }

  try {
    let lastUpdateTime = Date.now();
    const UPDATE_INTERVAL = 2000; // 2秒ごとに更新

    // 進捗更新用のコールバック（新規メッセージ投稿、通知なし）
    const onProgress = async (content: string) => {
      const now = Date.now();
      if (now - lastUpdateTime >= UPDATE_INTERVAL) {
        try {
          await message.channel.send({
            content: content,
            flags: 4096, // SUPPRESS_NOTIFICATIONS flag
          });
          lastUpdateTime = now;
        } catch (sendError) {
          console.error("メッセージ送信エラー:", sendError);
        }
      }
    };

    // リアクション追加用のコールバック
    const onReaction = async (emoji: string) => {
      try {
        await message.react(emoji);
      } catch (error) {
        console.error("リアクション追加エラー:", error);
      }
    };

    // AdminにメッセージをルーティングしてWorkerからの返信を取得
    const replyResult = await admin.routeMessage(
      threadId,
      message.content,
      onProgress,
      onReaction,
      message.id,
      message.author.id,
    );

    if (replyResult.isErr()) {
      const error = replyResult.error;
      if (error.type === "WORKER_NOT_FOUND") {
        // このスレッド用のWorkerがまだ作成されていない場合
        await message.channel.send(
          "このスレッドはアクティブではありません。/start コマンドで新しいスレッドを開始してください。",
        );
      } else {
        console.error("メッセージ処理エラー:", error);
        await message.channel.send("エラーが発生しました。");
      }
      return;
    }

    const reply = replyResult.value;

    // 最終的な返信を送信
    if (typeof reply === "string") {
      // 通常のテキストレスポンス（メンション付きで通知あり）
      await message.channel.send(`<@${message.author.id}> ${reply}`);
    } else {
      // DiscordMessage形式（ボタン付きメッセージなど）
      await message.channel.send({
        content: `<@${message.author.id}> ${reply.content}`,
        components: reply.components,
      });
    }
  } catch (error) {
    console.error("メッセージ処理エラー:", error);
    await message.channel.send("エラーが発生しました。");
  }
});

// Botを起動
client.login(env.DISCORD_TOKEN);<|MERGE_RESOLUTION|>--- conflicted
+++ resolved
@@ -389,7 +389,6 @@
         );
 
         if (startResult.success) {
-<<<<<<< HEAD
           // fallback devcontainer起動成功後、WorkerにDevcontainerClaudeExecutorへの切り替えを指示
           const worker = admin.getWorker(threadId);
           if (worker) {
@@ -403,10 +402,6 @@
             content:
               `✅ fallback devcontainerが正常に起動しました！\n\n**最終ログ:**\n\`\`\`\n${finalLogs}\n\`\`\`\n\n準備完了です！何かご質問をどうぞ。`,
           });
-=======
-          // 成功時の処理
-          await progressHandler.onSuccess([]);
->>>>>>> 70969ca8
 
           // ユーザーにメンション付きで通知
           if (interaction.channel && "send" in interaction.channel) {
